--- conflicted
+++ resolved
@@ -209,38 +209,18 @@
 
         if (!origins?.length) return
 
-<<<<<<< HEAD
         const headers: string[] = []
 
         if (origins.length) {
             const from = request.headers.get('Origin') ?? ''
             for (let i = 0; i < origins.length; i++) {
-                const value = processOrigin(origins[i], request, from)
+                const value = processOrigin(origins[i]!, request, from)
                 if (value === true) {
                     set.headers['Vary'] = origin ? 'Origin' : '*'
                     set.headers['Access-Control-Allow-Origin'] =
                         request.headers.get('Origin') ?? '*'
 
                     return
-=======
-            if (origins.length) {
-                const from = request.headers.get('Origin') ?? ''
-                for (let i = 0; i < origins.length; i++) {
-                    const currentOrigin = origins[i];
-                    if (currentOrigin) {
-                        const value = processOrigin(currentOrigin, request, from)
-                        if (value === true) {
-                            set.headers['Vary'] = origin ? 'Origin' : '*'
-                            set.headers['Access-Control-Allow-Origin'] =
-                                request.headers.get('Origin') ?? '*'
-
-                            return
-                        }
-
-                        // value can be string (truthy value) but not `true`
-                        if (value) headers.push(value)
-                    }
->>>>>>> 9663c5ce
                 }
 
                 // value can be string (truthy value) but not `true`
