--- conflicted
+++ resolved
@@ -1,5 +1,4 @@
 {
-<<<<<<< HEAD
     "name": "@elysiajs/cors",
     "version": "0.7.0",
     "description": "Plugin for Elysia that for Cross Origin Requests (CORs)",
@@ -44,50 +43,4 @@
     "peerDependencies": {
         "elysia": ">= 0.7.0"
     }
-=======
-  "name": "@elysiajs/cors",
-  "version": "0.5.2",
-  "description": "Plugin for Elysia that for Cross Origin Requests (CORs)",
-  "author": {
-    "name": "saltyAom",
-    "url": "https://github.com/SaltyAom",
-    "email": "saltyaom@gmail.com"
-  },
-  "repository": {
-    "type": "git",
-    "url": "https://github.com/elysiajs/elysia-cors"
-  },
-  "exports": {
-    "bun": "./dist/index.js",
-    "node": "./dist/cjs/index.js",
-    "require": "./dist/cjs/index.js",
-    "import": "./dist/index.js",
-    "default": "./dist/cjs/index.js"
-  },
-  "types": "./src/index.ts",
-  "homepage": "https://github.com/elysiajs/elysia-cors",
-  "keywords": [
-    "elysia",
-    "cors"
-  ],
-  "license": "MIT",
-  "scripts": {
-    "dev": "bun run --hot example/index.ts",
-    "test": "bun test && npm run test:node",
-    "test:node": "npm install --prefix ./test/node/cjs/ && npm install --prefix ./test/node/esm/ && node ./test/node/cjs/index.js && node ./test/node/esm/index.js",
-    "build": "rimraf dist && tsc --project tsconfig.esm.json && tsc --project tsconfig.cjs.json",
-    "release": "npm run build && npm run test && npm publish --access public"
-  },
-  "devDependencies": {
-    "@types/node": "^18.11.7",
-    "bun-types": "^0.5.7",
-    "elysia": "0.5.12",
-    "eslint": "^8.26.0",
-    "rimraf": "^3.0.2",
-    "typescript": "^5.0.4"
-  },
-  "peerDependencies": {
-    "elysia": ">= 0.5.12"
-  }
->>>>>>> 9663c5ce
 }